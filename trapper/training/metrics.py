from abc import ABCMeta, abstractmethod
<<<<<<< HEAD
from typing import Any, Dict, List, Union
=======
from typing import Dict, Optional
>>>>>>> 8233a444

import jury
import numpy as np
from allennlp.common import Params
from transformers import EvalPrediction

from trapper.common import Registrable
<<<<<<< HEAD
from trapper.common.constants import PAD_TOKEN_LABEL_ID
from trapper.data import TransformerTokenizer
from trapper.data.metadata_handlers.metadata_handler import MetadataHandler
=======
from trapper.common.constants import IGNORED_LABEL_ID
from trapper.data.label_mapper import LabelMapper
>>>>>>> 8233a444

MetricParam = Union[str, Dict[str, Any]]


class Metric(Registrable, metaclass=ABCMeta):
    """
    Base `Registrable` class that is used to register the metrics needed for
    evaluating the models. The subclasses should be implemented as callables
    that accepts a `transformers.EvalPrediction` in their `__call__` method and
    compute score for that prediction.

    Args:
        label_mapper (): Only used in some tasks that require mapping between
            categorical labels and integer ids such as token classification.
    """

<<<<<<< HEAD
    default_implementation = "default"
=======
    def __init__(self, label_mapper: Optional[LabelMapper] = None):
        self._label_mapper = label_mapper
>>>>>>> 8233a444

    @abstractmethod
    def __call__(self, *args, **kwargs) -> Dict[str, Any]:
        pass


@Metric.register("default", constructor="construct_params")
class JuryMetric(Metric):
    def __init__(
        self,
        metric_params: Union[MetricParam, List[MetricParam]],
        metadata_handler: MetadataHandler,
    ):
        self._metric_params = metric_params
        self._metadata_handler = metadata_handler

    def __call__(self, pred: EvalPrediction) -> Dict[str, Any]:
        if self._metric_params is None:
            return {}

        predictions = pred.predictions
        references = pred.label_ids
        predictions, references = self._metadata_handler.postprocess(
            predictions, references
        )

        jury_scorer = jury.Jury(self._metric_params, run_concurrent=False)
        return jury_scorer(predictions=predictions, references=references)

    @classmethod
    def construct_params(
        cls,
        metric_params: Union[MetricParam, List[MetricParam]],
        metadata_handler: MetadataHandler,
    ) -> "JuryMetric":
        converted_metric_params = metric_params
        if isinstance(metric_params, Params):
            converted_metric_params = metric_params.params
        elif isinstance(metric_params, list):
            converted_metric_params = []
            for param in metric_params:
                if isinstance(param, Params):
                    metric_param = param.params
                else:
                    metric_param = param
                converted_metric_params.append(metric_param)

        return cls(
            metric_params=converted_metric_params, metadata_handler=metadata_handler
        )


@Metric.register("seqeval")
class SeqEvalMetric(Metric):
    """
    Creates a token classification task metric that returns of precision,
    recall, f1 and accuracy scores. Internally, uses the "seqeval" metric
    from the HuggingFace's `datasets` library.

    Args:
        label_mapper (): Used for mapping between categorical labels and integer
            ids.
        return_entity_level_metrics (bool): Set True to return all the
            entity levels during evaluation. Otherwise, returns overall
            results.
    """

    def __init__(
<<<<<<< HEAD
        self,
        label_list: List[str],
        tokenizer: TransformerTokenizer,
        return_entity_level_metrics: bool = True,
    ):
        super().__init__(
            metrics="seqeval", label_list=label_list, tokenizer=tokenizer
        )
=======
        self, label_mapper: LabelMapper, return_entity_level_metrics: bool = True
    ):
        if label_mapper is None:
            raise ValueError(
                f"`SeqEvalMetric` can not be instantiated without a `LabelMapper`"
            )

        super().__init__(label_mapper=label_mapper)
        self._metric = load_metric("seqeval")
>>>>>>> 8233a444
        self._return_entity_level_metrics = return_entity_level_metrics

    def _id_to_label(self, id_: int) -> str:
        return self._label_mapper.get_label(id_)

    def __call__(self, pred: EvalPrediction) -> Dict[str, float]:
        all_predicted_ids = np.argmax(pred.predictions, axis=2)
        all_label_ids = pred.label_ids
        actual_predictions = []
        actual_labels = []
        for predicted_ids, label_ids in zip(all_predicted_ids, all_label_ids):
            actual_prediction = []
            actual_label = []
            for (p, l) in zip(predicted_ids, label_ids):
                if l != IGNORED_LABEL_ID:
                    actual_prediction.append(self._id_to_label(p))
                    actual_label.append(self._id_to_label(l))

            actual_predictions.append(actual_prediction)
            actual_labels.append(actual_label)

        results: Dict = self._metrics.compute(
            predictions=actual_predictions, references=actual_labels
        )
        if self._return_entity_level_metrics:
            return self._extract_entity_level_metrics(results)
        return {
            "precision": results["overall_precision"],
            "recall": results["overall_recall"],
            "f1": results["overall_f1"],
            "accuracy": results["overall_accuracy"],
        }

    @staticmethod
    def _extract_entity_level_metrics(results: Dict) -> Dict[str, float]:
        extended_results = {}
        for key, value in results.items():
            if isinstance(value, dict):
                for name, val in value.items():
                    extended_results[f"{key}_{name}"] = val
            else:
                extended_results[key] = value
        return extended_results<|MERGE_RESOLUTION|>--- conflicted
+++ resolved
@@ -1,9 +1,5 @@
 from abc import ABCMeta, abstractmethod
-<<<<<<< HEAD
 from typing import Any, Dict, List, Union
-=======
-from typing import Dict, Optional
->>>>>>> 8233a444
 
 import jury
 import numpy as np
@@ -11,14 +7,11 @@
 from transformers import EvalPrediction
 
 from trapper.common import Registrable
-<<<<<<< HEAD
 from trapper.common.constants import PAD_TOKEN_LABEL_ID
 from trapper.data import TransformerTokenizer
 from trapper.data.metadata_handlers.metadata_handler import MetadataHandler
-=======
 from trapper.common.constants import IGNORED_LABEL_ID
 from trapper.data.label_mapper import LabelMapper
->>>>>>> 8233a444
 
 MetricParam = Union[str, Dict[str, Any]]
 
@@ -35,12 +28,10 @@
             categorical labels and integer ids such as token classification.
     """
 
-<<<<<<< HEAD
-    default_implementation = "default"
-=======
     def __init__(self, label_mapper: Optional[LabelMapper] = None):
         self._label_mapper = label_mapper
->>>>>>> 8233a444
+
+    default_implementation = "default"
 
     @abstractmethod
     def __call__(self, *args, **kwargs) -> Dict[str, Any]:
@@ -109,18 +100,11 @@
     """
 
     def __init__(
-<<<<<<< HEAD
-        self,
-        label_list: List[str],
-        tokenizer: TransformerTokenizer,
-        return_entity_level_metrics: bool = True,
+        self, label_mapper: LabelMapper, return_entity_level_metrics: bool = True
     ):
         super().__init__(
             metrics="seqeval", label_list=label_list, tokenizer=tokenizer
         )
-=======
-        self, label_mapper: LabelMapper, return_entity_level_metrics: bool = True
-    ):
         if label_mapper is None:
             raise ValueError(
                 f"`SeqEvalMetric` can not be instantiated without a `LabelMapper`"
@@ -128,7 +112,6 @@
 
         super().__init__(label_mapper=label_mapper)
         self._metric = load_metric("seqeval")
->>>>>>> 8233a444
         self._return_entity_level_metrics = return_entity_level_metrics
 
     def _id_to_label(self, id_: int) -> str:
@@ -150,7 +133,7 @@
             actual_predictions.append(actual_prediction)
             actual_labels.append(actual_label)
 
-        results: Dict = self._metrics.compute(
+        results: Dict = self._metric.compute(
             predictions=actual_predictions, references=actual_labels
         )
         if self._return_entity_level_metrics:
