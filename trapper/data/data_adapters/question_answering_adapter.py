--- conflicted
+++ resolved
@@ -18,18 +18,15 @@
     CONTEXT_TOKEN_TYPE_ID = 0
     QUESTION_TOKEN_TYPE_ID = 1
 
-<<<<<<< HEAD
     def __init__(self, tokenizer: TransformerTokenizer):
         super().__init__(tokenizer)
         self._bos_token_id: int = self._tokenizer.bos_token_id
         self._eos_token_id: int = self._tokenizer.eos_token_id
-=======
     def __init__(
         self,
         tokenizer_wrapper: TokenizerWrapper,
     ):
         super().__init__(tokenizer_wrapper)
->>>>>>> 8233a444
 
     def __call__(self, raw_instance: IndexedInstance) -> IndexedInstance:
         """
@@ -49,7 +46,6 @@
         token_type_ids = self._context_token_type_ids(context_tokens)
         instance = {"input_ids": input_ids, "token_type_ids": token_type_ids}
         self._handle_answer_span(instance, raw_instance)
-
         return instance
 
     def _append_separator_token(self, instance: IndexedInstance):
