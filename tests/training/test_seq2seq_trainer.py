--- conflicted
+++ resolved
@@ -31,29 +31,30 @@
 
     def process(self, instance_dict: Dict[str, Any]) -> IndexedInstance:
         return self.text_to_instance(
-            id_=instance_dict["id"],
-            past_user_inputs="".join(instance_dict["past_user_inputs"]),
-            generated_responses="".join(instance_dict["generated_responses"]),
+            id_=instance_dict['id'],
+            past_user_inputs=''.join(instance_dict['past_user_inputs']),
+            generated_responses=''.join(instance_dict['generated_responses'])
         )
 
     def text_to_instance(
-        self, id_: str, past_user_inputs: str, generated_responses: str = None
+            self,
+            id_: str,
+            past_user_inputs: str,
+            generated_responses: str = None
     ) -> IndexedInstance:
-        instance = {"id": id_}
+        instance = {'id': id_}
         indexed_past_user_inputs = self.tokenizer.convert_tokens_to_ids(
-            self.tokenizer.tokenize(past_user_inputs)
-        )
+            self.tokenizer.tokenize(past_user_inputs))
         if not indexed_past_user_inputs:
-            instance["past_user_inputs"] = [-1]
-            instance["generated_responses"] = [-1]
-            instance["__discard_sample"] = True
+            instance['past_user_inputs'] = [-1]
+            instance['generated_responses'] = [-1]
+            instance['__discard_sample'] = True
             return instance
 
-        instance["past_user_inputs"] = indexed_past_user_inputs
+        instance['past_user_inputs'] = indexed_past_user_inputs
         if generated_responses is not None:
-            instance["generated_responses"] = self.tokenizer.convert_tokens_to_ids(
-                self.tokenizer.tokenize(generated_responses)
-            )
+            instance['generated_responses'] = self.tokenizer.convert_tokens_to_ids(
+                self.tokenizer.tokenize(generated_responses))
         return instance
 
 
@@ -63,9 +64,9 @@
     OUTPUT_TOKEN_TYPE_ID = 1
 
     def __init__(
-        self,
-        tokenizer_wrapper: TokenizerWrapper,
-        **kwargs,  # for the ignored args such as label mapper
+            self,
+            tokenizer_wrapper: TokenizerWrapper,
+            **kwargs,  # for the ignored args such as label mapper
     ):
         # self.answer_token_id = self._tokenizer.convert_tokens_to_ids(ANSWER_TOKEN)
         super().__init__(tokenizer_wrapper)
@@ -73,26 +74,18 @@
         self._bos_token_id = self._tokenizer.bos_token_id
 
     def __call__(self, instance: IndexedInstance) -> IndexedInstance:
-        input_ids = (
-            [self._bos_token_id]
-            + instance["past_user_inputs"]
-            + [self._eos_token_id]
-        )
+        input_ids = [self._bos_token_id] + instance['past_user_inputs'] + [
+            self._eos_token_id]
         prompt_len = len(input_ids)
-        input_ids.extend(instance["generated_responses"] + [self._eos_token_id])
-        token_type_ids = [
-            self.INPUT_TOKEN_TYPE_ID
-            if i < prompt_len
-            else self.OUTPUT_TOKEN_TYPE_ID
-            for i in range(len(input_ids))
-        ]
+        input_ids.extend(instance['generated_responses'] + [self._eos_token_id])
+        token_type_ids = [self.INPUT_TOKEN_TYPE_ID if i < prompt_len
+                          else self.OUTPUT_TOKEN_TYPE_ID
+                          for i in range(len(input_ids))]
         labels = [IGNORED_LABEL_ID] * prompt_len
-        labels.extend(instance["generated_responses"] + [self._eos_token_id])
-        return {
-            "input_ids": input_ids,
-            "token_type_ids": token_type_ids,
-            "labels": labels,
-        }
+        labels.extend(instance['generated_responses'] + [self._eos_token_id])
+        return {'input_ids': input_ids,
+                'token_type_ids': token_type_ids,
+                'labels': labels}
 
 
 @MetricInputHandler.register("pass_through")
@@ -103,16 +96,15 @@
                 # Models like T5 returns a tuple of (
                 # logits, encoder_last_hidden_state) instead of only the logits
                 predictions=eval_pred.predictions[0],
-                label_ids=eval_pred.label_ids,
+                label_ids=eval_pred.label_ids
             )
 
         return super().__call__(eval_pred)
 
 
 @pytest.fixture(scope="module")
-def trainer_params(
-    temp_output_dir, temp_result_dir, get_hf_datasets_fixture_path_from_root
-):
+def trainer_params(temp_output_dir, temp_result_dir,
+                   get_hf_datasets_fixture_path_from_root):
     params_dict = {
         "type": "seq2seq",
         "pretrained_model_name_or_path": "t5-small",
@@ -120,23 +112,20 @@
         "dev_split_name": "test",
         "tokenizer_wrapper": {"type": "from_pretrained"},
         "dataset_loader": {
-            "dataset_reader": {"path": "Narsil/conversational_dummy"},
+            "dataset_reader": {
+                "path": "Narsil/conversational_dummy"
+            },
             "data_processor": {"type": "dummy_conversational"},
-            "data_adapter": {"type": "dummy_conversational"},
+            "data_adapter": {"type": "dummy_conversational"}
         },
         "data_collator": {},
         "model_wrapper": {"type": "seq2seq_lm"},
-<<<<<<< HEAD
-        "compute_metrics": {"metric_params": ["rouge"]},
-        "metric_input_handler": {"type": "pass_through"},
-=======
         "compute_metrics": {
             "metric_params": [
                 "rouge"
             ]
         },
         "metric_input_handler": {"type": "language-generation"},
->>>>>>> 4d7adaf6
         "args": {
             "type": "seq2seq",
             "output_dir": temp_output_dir + "/checkpoints",
@@ -187,8 +176,7 @@
     assert isinstance(trainer.train_dataset, datasets.Dataset)
     assert isinstance(trainer.eval_dataset, datasets.Dataset)
     assert isinstance(trainer.tokenizer, T5Tokenizer) or isinstance(
-        trainer.tokenizer, T5TokenizerFast
-    )
+        trainer.tokenizer, T5TokenizerFast)
     assert isinstance(trainer.optimizer, HuggingfaceAdamWOptimizer)
 
 
