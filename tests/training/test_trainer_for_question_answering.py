--- conflicted
+++ resolved
@@ -25,16 +25,13 @@
             "metadata_handler": {"type": "question-answering"}
         },
         "data_collator": {},
-<<<<<<< HEAD
+        "model_wrapper": {"type": "question_answering"},
         "compute_metrics": {
             "metric_params": [
                 "squad"
             ]
         },
         "model": {"type": "question_answering"},
-=======
-        "model_wrapper": {"type": "question_answering"},
->>>>>>> 8233a444
         "args": {
             "type": "default",
             "output_dir": temp_output_dir + "/checkpoints",
